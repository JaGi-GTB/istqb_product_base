name: Build LaTeX document
on: [push]
permissions: {contents: write}
jobs:
  build_latex:
    runs-on: ubuntu-latest
    container:
      image: witiko/markdown:2.22.0-0-g5a3d0fe-latest
    steps:
      - name: Set up Git repository
        uses: actions/checkout@v3
      - name: Ensure correct encoding of input files
        run: |
          set -ex
          apt -qy update
          apt -qy install --no-install-recommends dos2unix
          find -type f \( -name '*.md' -o -name '*.yml' \) -exec dos2unix {} +
      - name: Compile LaTeX document example.tex
        run: latexmk -shell-escape -pdf example.tex
      - name: Compile LaTeX document atlas-syllabus.tex
        run: latexmk -shell-escape -pdf atlas-syllabus.tex
<<<<<<< HEAD
      - name: Compile LaTeX document atlas-bok.tex
        run: latexmk -shell-escape -pdf atlas-bok.tex
=======
>>>>>>> dfac212b
      - name: Upload PDF documents
        uses: actions/upload-artifact@v3
        with:
          name: PDF
          path: |
            example.pdf
<<<<<<< HEAD
            atlas-syllabus.tex
            atlas-bok.pdf
=======
            atlas-syllabus.pdf
>>>>>>> dfac212b
      - name: Create a prerelease
        if: github.ref == 'refs/heads/main'
        uses: marvinpinto/action-automatic-releases@latest
        with:
          title: The latest version
          automatic_release_tag: latest
          prerelease: true
          repo_token: ${{ secrets.GITHUB_TOKEN }}
          files: |
            example.pdf
<<<<<<< HEAD
            atlas-syllabus.tex
            atlas-bok.pdf
=======
            atlas-syllabus.pdf
>>>>>>> dfac212b
<|MERGE_RESOLUTION|>--- conflicted
+++ resolved
@@ -19,23 +19,16 @@
         run: latexmk -shell-escape -pdf example.tex
       - name: Compile LaTeX document atlas-syllabus.tex
         run: latexmk -shell-escape -pdf atlas-syllabus.tex
-<<<<<<< HEAD
       - name: Compile LaTeX document atlas-bok.tex
         run: latexmk -shell-escape -pdf atlas-bok.tex
-=======
->>>>>>> dfac212b
       - name: Upload PDF documents
         uses: actions/upload-artifact@v3
         with:
           name: PDF
           path: |
             example.pdf
-<<<<<<< HEAD
-            atlas-syllabus.tex
             atlas-bok.pdf
-=======
             atlas-syllabus.pdf
->>>>>>> dfac212b
       - name: Create a prerelease
         if: github.ref == 'refs/heads/main'
         uses: marvinpinto/action-automatic-releases@latest
@@ -46,9 +39,5 @@
           repo_token: ${{ secrets.GITHUB_TOKEN }}
           files: |
             example.pdf
-<<<<<<< HEAD
-            atlas-syllabus.tex
             atlas-bok.pdf
-=======
-            atlas-syllabus.pdf
->>>>>>> dfac212b
+            atlas-syllabus.pdf