--- conflicted
+++ resolved
@@ -325,33 +325,10 @@
 \defbibfilter{further-reading}{not type=online and not keyword=glossary and category=uncited}
 
 %% Reference printing
-<<<<<<< HEAD
-\newcommand\printistqbbibliography{%
-  \section{\istqbrefname}%
-  \label{section:references}%
-  \begingroup
-  \defbibheading{bibliography}{%
-    \normalfont
-    \mdseries
-    \fontsize{14}{16.8}\selectfont
-    ##1%
-  }%
-  \printbibliography[filter=standards, title=\istqbstandardsname]%
-  \printbibliography[filter=istqb-documents, title=\istqbdocumentsname]%
-  \printbibliography[filter=books, title=\istqbbooksname]%
-  \printbibliography[filter=articles, title=\istqbarticlesname]%
-  \endgroup
-  \begingroup
-  \defbibheading{bibliography}{\section{##1}\label{section:further-reading}}%
-  \printbibliography[filter=further-reading, title=\istqbfurtherreadingname]%
-  \endgroup
-}
-=======
 \ExplSyntaxOn
 \cs_new:Npn
   \printistqbbibliography
   {
-    \clearpage
     \section
       { \istqbrefname }
     \label
@@ -439,7 +416,6 @@
     \group_end:
   }
 \ExplSyntaxOff
->>>>>>> b572bf30
 
 % Landing Page
 \ExplSyntaxOn
