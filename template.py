--- conflicted
+++ resolved
@@ -637,22 +637,6 @@
     return False
 
 
-<<<<<<< HEAD
-def _compile_tex_file_to_pdf(input_path: Path, previous_continuous: bool) -> Optional[Path]:
-    if not _should_compile_tex_file_to_pdf(input_path):
-        return
-    if previous_continuous:
-        _run_command('latexmk', '-gg', '-pvc', '-r', f'{LATEXMKRC}', f'{input_path}', timeout=None)
-    else:
-        _run_command('latexmk', '-gg', '-r', f'{LATEXMKRC}', f'{input_path}', timeout=600)
-    if input_path != EXAMPLE_DOCUMENT:
-        with input_path.with_suffix('.istqb_project_name').open('rt') as f:
-            project_name = f.read().strip()
-            output_path = Path(f'{project_name}.pdf')
-        input_path.with_suffix('.pdf').rename(output_path)
-    else:
-        output_path = input_path.with_suffix('.pdf')
-=======
 def _is_sample_exam_questions(input_path: Path) -> bool:
     return 'questions' in input_path.name
 
@@ -686,14 +670,16 @@
     return project_name
 
 
-def _compile_tex_file_to_pdf(input_path: Path) -> Optional[Path]:
+def _compile_tex_file_to_pdf(input_path: Path, previous_continuous: bool) -> Optional[Path]:
     if not _should_compile_tex_file_to_pdf(input_path):
         return
-    _run_command('latexmk', '-gg', '-r', f'{LATEXMKRC}', f'{input_path}', timeout=600)
+    if previous_continuous:
+        _run_command('latexmk', '-gg', '-pvc', '-r', f'{LATEXMKRC}', f'{input_path}', timeout=None)
+    else:
+        _run_command('latexmk', '-gg', '-r', f'{LATEXMKRC}', f'{input_path}', timeout=600)
     project_name = _get_project_name(input_path)
     output_path = Path(f'{project_name}.pdf')
     input_path.with_suffix('.pdf').rename(output_path)
->>>>>>> e26055a1
     return output_path
 
 
